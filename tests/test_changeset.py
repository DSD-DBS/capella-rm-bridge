# SPDX-FileCopyrightText: Copyright DB Netz AG and the rm-bridge contributors
# SPDX-License-Identifier: Apache-2.0

"""Test functionality for the RM Bridge model-modifier.

The main functions tested are ChangeSet calculation, application and
triggering of the t4c model update via git2t4c merge execution call.
"""
# pylint: disable=redefined-outer-name
from __future__ import annotations

import collections.abc as cabc
import copy
import logging
import operator
import typing as t

import capellambse
import pytest
import yaml
from capellambse import decl

from rm_bridge.changeset import actiontypes, calculate_change_set, change

from .conftest import (
    TEST_CONFIG,
    TEST_DATA_PATH,
    TEST_MOD_CHANGESET_PATH,
    TEST_REQ_MODULE_UUID,
)

TEST_SNAPSHOT_PATH = TEST_DATA_PATH / "snapshots"
TEST_SNAPSHOT: list[actiontypes.TrackerSnapshot] = yaml.safe_load(
    (TEST_SNAPSHOT_PATH / "snapshot.yaml").read_text(encoding="utf-8")
)
TEST_SNAPSHOT_1 = yaml.safe_load(
    (TEST_SNAPSHOT_PATH / "snapshot1.yaml").read_text(encoding="utf-8")
)
TEST_SNAPSHOT_2 = yaml.safe_load(
    (TEST_SNAPSHOT_PATH / "snapshot2.yaml").read_text(encoding="utf-8")
)
TEST_MODULE_CHANGE = decl.load(TEST_DATA_PATH / "changesets" / "create.yaml")
TEST_MODULE_CHANGE_1 = decl.load(TEST_MOD_CHANGESET_PATH)
TEST_MODULE_CHANGE_2 = decl.load(TEST_DATA_PATH / "changesets" / "delete.yaml")


class ActionsTest:
    """Base class for Test[Create|Mod|Delete]Actions."""

    tracker: cabc.Mapping[str, t.Any]
    tconfig: actiontypes.TrackerConfig = TEST_CONFIG["modules"][0]

    def tracker_change(
        self,
        model: capellambse.MelodyModel,
        tracker: cabc.Mapping[str, t.Any] | None = None,
        tracker_config: actiontypes.TrackerConfig | None = None,
    ) -> change.TrackerChange:
        return change.TrackerChange(
            tracker or self.tracker, model, tracker_config or self.tconfig
        )


class TestTrackerChangeInit(ActionsTest):
    """UnitTests for init of ``TrackerChange``."""

    def test_init_on_missing_capella_UUID_raises_InvalidTrackerConfig(
        self, clean_model: capellambse.MelodyModel
    ) -> None:
        """Test that an invalid config raises InvalidTrackerConfig.

        A configuration file without all of the mandatory keys in the
        config of the RequirementsModule will lead to an
        ``InvalidTrackerConfig`` being raised during initialization of a
        ``TrackerChange`` object.
        """
        tconfig = copy.deepcopy(self.tconfig)
        del tconfig["capella-uuid"]  # type:ignore[misc]

        with pytest.raises(actiontypes.InvalidTrackerConfig):
            self.tracker_change(clean_model, TEST_SNAPSHOT[0], tconfig)

    def test_init_on_missing_module_raises_MissingRequirementsModule(
        self, clean_model: capellambse.MelodyModel
    ) -> None:
        """Test that a model w/o module raises MissingRequirementsModule.

        A :ref:`capellambse.MelodyModel` without a
        ``RequirementsModule`` with a matching UUID from the config will
        lead to a ``MissingRequirementsModule`` being raised during
        initialization of a ``TrackerChange`` object.
        """
        del clean_model.la.requirement_modules[0]

        with pytest.raises(change.MissingRequirementsModule):
            self.tracker_change(clean_model, TEST_SNAPSHOT[0])

<<<<<<< HEAD
    def test_init_on_missing_module_id_raises_InvalidSnapshotModule(
        self, clean_model: capellambse.MelodyModel
    ) -> None:
        snapshot = copy.deepcopy(TEST_SNAPSHOT[0])
        del snapshot["id"]  # type: ignore[misc]

        with pytest.raises(actiontypes.InvalidSnapshotModule):
            self.tracker_change(clean_model, snapshot)

    def test_calculate_change_set_continues_on_InvalidTrackerConfig(
        self, clean_model: capellambse.MelodyModel
    ) -> None:
        config = copy.deepcopy(TEST_CONFIG)
        del config["modules"][0]["capella-uuid"]  # type: ignore[misc]

        calculate_change_set(clean_model, config, TEST_SNAPSHOT)

    def test_calculate_change_set_continues_on_MissingRequirementsModule(
        self, clean_model: capellambse.MelodyModel
    ) -> None:
        del clean_model.la.requirement_modules[0]

        calculate_change_set(clean_model, TEST_CONFIG, TEST_SNAPSHOT)

    def test_calculate_change_set_continues_on_InvalidSnapshotModule(
        self, clean_model: capellambse.MelodyModel
    ) -> None:
        snapshot = copy.deepcopy(TEST_SNAPSHOT[0])
        del snapshot["id"]  # type: ignore[misc]

        with pytest.raises(actiontypes.InvalidSnapshotModule):
            self.tracker_change(clean_model, snapshot)

=======
>>>>>>> 6949aed7

class TestCreateActions(ActionsTest):
    """UnitTests for all methods requesting creations."""

    tracker = TEST_SNAPSHOT[0]
    titem = tracker["items"][0]
    tracker_change_creations = TEST_MODULE_CHANGE[0]["extend"]

    TYPES_FOLDER_CHANGE = tracker_change_creations[
        "requirement_types_folders"
    ][0]
    DATA_TYPES_CHANGE = TYPES_FOLDER_CHANGE["data_type_definitions"]
    REQ_TYPES_CHANGE = TYPES_FOLDER_CHANGE["requirement_types"]
    REQ_CHANGE = tracker_change_creations["folders"][0]

    def test_create_data_type_definition_actions(
        self, clean_model: capellambse.MelodyModel
    ) -> None:
        r"""Test producing ``CreateAction`` \s for EnumDataTypeDefinitions."""
        snapshot = copy.deepcopy(self.tracker)
        snapshot["requirement_types"] = {}
        snapshot["items"] = []

        tchange = self.tracker_change(clean_model, snapshot)
        action = tchange.actions[0]
        rtf_action = action["extend"]["requirement_types_folders"][0]

        assert rtf_action["data_type_definitions"] == self.DATA_TYPES_CHANGE

    def test_create_requirement_type_actions(
        self, clean_model: capellambse.MelodyModel
    ) -> None:
        r"""Test producing ``CreateAction`` \s for RequirementTypes."""
        snapshot = copy.deepcopy(self.tracker)
        snapshot["data_types"] = {}
        snapshot["items"] = []

        tchange = self.tracker_change(clean_model, snapshot)
        action = tchange.actions[0]
        rtf_action = action["extend"]["requirement_types_folders"][0]

        assert rtf_action["requirement_types"] == self.REQ_TYPES_CHANGE

    def test_create_attribute_definition_actions(
        self, clean_model: capellambse.MelodyModel
    ) -> None:
        """Test producing ``CreateAction`` for a RequirementsTypeFolder."""
        snapshot = copy.deepcopy(self.tracker)
        snapshot["items"] = []

        tchange = self.tracker_change(clean_model, snapshot)
        action = tchange.actions[0]
        attr_def_action = action["extend"]["requirement_types_folders"][0]

        assert attr_def_action == self.TYPES_FOLDER_CHANGE

    def test_create_requirements_actions(
        self, clean_model: capellambse.MelodyModel
    ) -> None:
        r"""Test producing ``CreateAction`` \s for Requirements."""
        tchange = self.tracker_change(clean_model)

        action = next(tchange.yield_requirements_create_actions(self.titem))

        assert action == self.REQ_CHANGE

    @pytest.mark.parametrize(
        "attr,faulty_value,key",
        [
            ("Type", ["Not an option"], "values"),
            ("Type", None, "values"),
            ("Capella ID", None, "value"),
            ("Submitted at", 1, "value"),
        ],
    )
    def test_faulty_attribute_values_log_InvalidFieldValue_as_error(
        self,
        clean_model: capellambse.MelodyModel,
        attr: str,
        faulty_value: actiontypes.Primitive,
        key: str,
        caplog: pytest.LogCaptureFixture,
    ) -> None:
        """Test logging ``InvalidFieldValue`` on faulty field data."""
        tracker = copy.deepcopy(self.tracker)
        titem = tracker["items"][0]
        first_child = titem["children"][0]
        first_child["attributes"][attr] = faulty_value  # type:ignore[index]
        message_end = f"Invalid field found: {key} {faulty_value} for {attr}"

        with caplog.at_level(logging.ERROR):
            self.tracker_change(clean_model, tracker)

        assert caplog.messages[0].endswith(message_end)

    @pytest.mark.integtest
    def test_calculate_change_sets(
        self, clean_model: capellambse.MelodyModel
    ) -> None:
        """Test ``ChangeSet`` on clean model for first migration run."""
        change_set = calculate_change_set(
            clean_model, TEST_CONFIG, TEST_SNAPSHOT
        )

        assert change_set == TEST_MODULE_CHANGE


class TestModActions(ActionsTest):
    """Tests all methods that request modifications."""

    tracker = TEST_SNAPSHOT_1[0]
    titem = tracker["items"][0]

    ENUM_DATA_TYPE_MODS = TEST_MODULE_CHANGE_1[:2]
    REQ_TYPE_MODS = TEST_MODULE_CHANGE_1[2:4]
    REQ_CHANGE = TEST_MODULE_CHANGE_1[4:10]
    REQ_FOLDER_MOVE = TEST_MODULE_CHANGE_1[-1]

    def test_mod_data_type_definition_actions(
        self, migration_model: capellambse.MelodyModel
    ) -> None:
        r"""Test producing ``ModAction`` \s for EnumDataTypeDefinitions."""
        snapshot = copy.deepcopy(self.tracker)
        snapshot["requirement_types"] = TEST_SNAPSHOT[0]["requirement_types"]
        snapshot["items"] = []

        tchange = self.tracker_change(migration_model, snapshot)
        enum_data_type_actions = tchange.actions[:2]

        assert enum_data_type_actions == self.ENUM_DATA_TYPE_MODS

    def test_mod_requirement_type_actions(
        self, migration_model: capellambse.MelodyModel
    ) -> None:
        r"""Test producing ``ModAction`` \s for RequirementTypes."""
        snapshot = copy.deepcopy(self.tracker)
        snapshot["data_types"] = TEST_SNAPSHOT[0]["data_types"]
        snapshot["items"] = TEST_SNAPSHOT[0]["items"]

        tchange = self.tracker_change(migration_model, snapshot)

        assert tchange.actions == self.REQ_TYPE_MODS

    def test_mod_requirements_actions(
        self, migration_model: capellambse.MelodyModel
    ) -> None:
        """Test that RequirementsModActions are produced."""
        tchange = self.tracker_change(migration_model)

        assert tchange.actions[4:] == self.REQ_CHANGE + [self.REQ_FOLDER_MOVE]

    @pytest.mark.parametrize(
        "attr,faulty_value,key",
        [
            ("Type", ["Not an option"], "values"),
            ("Type", None, "values"),
            ("Capella ID", None, "value"),
            ("Submitted at", 1, "value"),
        ],
    )
    def test_faulty_attribute_values_log_InvalidFieldValue_as_error(
        self,
        migration_model: capellambse.MelodyModel,
        attr: str,
        faulty_value: actiontypes.Primitive,
        key: str,
        caplog: pytest.LogCaptureFixture,
    ) -> None:
        """Test logging ``InvalidFieldValue`` on faulty field data."""
        tracker = copy.deepcopy(self.tracker)
        titem = tracker["items"][0]
        first_child = titem["children"][0]
        first_child["attributes"][attr] = faulty_value
        message_end = f"Invalid field found: {key} {faulty_value} for {attr}"

        with caplog.at_level(logging.ERROR):
            self.tracker_change(migration_model, tracker)

        assert caplog.messages[0].endswith(message_end)

    @pytest.mark.integtest
    def test_calculate_change_sets(
        self, migration_model: capellambse.MelodyModel
    ) -> None:
        """Test ChangeSet on clean model for first migration run."""
        change_set = calculate_change_set(
            migration_model, TEST_CONFIG, TEST_SNAPSHOT_1
        )

        assert change_set == TEST_MODULE_CHANGE_1


class TestDeleteActions(ActionsTest):
    """Test all methods that request deletions."""

    tracker = TEST_SNAPSHOT_2[0]
    titem = tracker["items"][0]

    REQ_TYPE_FOLDER_DEL = TEST_MODULE_CHANGE_2[0]
    ENUM_DATA_TYPE_DEL = TEST_MODULE_CHANGE_2[1]
    ATTR_DEF_DEL = TEST_MODULE_CHANGE_2[2]
    REQ_DEL, FOLDER_DEL = TEST_MODULE_CHANGE_2[-2:]

    def resolve_ChangeSet(
        self,
        model: capellambse.MelodyModel,
        change_set: cabc.MutableMapping[str, t.Any],
    ) -> cabc.MutableMapping[str, t.Any]:
        """Fix promised objects in the ``ChangeSet``.

        Some objects are created dynamically in the ``deletion_model``
        fixture. Therefore the UUIDs needed for reference in the
        deletion ``ChangeSet`` can't be fixated and notated.
        """
        new_set = copy.deepcopy(change_set)
        obj = model.by_uuid(change_set["parent"].uuid)
        for origin, deletions in change_set["delete"].items():
            for i, d in enumerate(deletions):
                if isinstance(d, decl.UUIDReference):
                    continue

                split = d.split(" ")
                getter, value = split[0], " ".join(split[1:])
                elements = operator.attrgetter(f"{origin}.by_{getter}")(obj)
                new_set["delete"][origin][i] = decl.UUIDReference(
                    elements(value, single=True).uuid
                )

        return new_set

    def test_delete_data_type_definition_actions(
        self, deletion_model: capellambse.MelodyModel
    ) -> None:
        """Test that EnumDataTypeDefinitions are deleted."""
        snapshot = copy.deepcopy(self.tracker)
        snapshot["requirement_types"] = TEST_SNAPSHOT_1[0]["requirement_types"]
        snapshot["items"] = []
        data_type_del = copy.deepcopy(self.REQ_TYPE_FOLDER_DEL)
        del data_type_del["delete"]["requirement_types"]
        data_type_del = self.resolve_ChangeSet(deletion_model, data_type_del)
        expected_actions = [data_type_del, self.ENUM_DATA_TYPE_DEL]

        tchange = self.tracker_change(deletion_model, snapshot)
        enum_data_type_actions = tchange.actions[:2]

        assert enum_data_type_actions == expected_actions

    def test_delete_requirement_type_actions(
        self, deletion_model: capellambse.MelodyModel
    ) -> None:
        """Test that RequirementTypes are deleted."""
        snapshot = copy.deepcopy(self.tracker)
        snapshot["data_types"] = TEST_SNAPSHOT_1[0]["data_types"]
        snapshot["items"] = []
        req_type_del = copy.deepcopy(self.REQ_TYPE_FOLDER_DEL)
        del req_type_del["delete"]["data_type_definitions"]
        attr_def_del = copy.deepcopy(self.ATTR_DEF_DEL)
        attr_def_del = self.resolve_ChangeSet(deletion_model, attr_def_del)

        tchange = self.tracker_change(deletion_model, snapshot)

        assert tchange.actions[:2] == [req_type_del, attr_def_del]

    def test_delete_requirements_actions(
        self, deletion_model: capellambse.MelodyModel
    ) -> None:
        """Test that RequirementsModActions are produced."""
        snapshot = copy.deepcopy(self.tracker)
        snapshot["data_types"] = TEST_SNAPSHOT_1[0]["data_types"]
        snapshot["requirement_types"] = TEST_SNAPSHOT_1[0]["requirement_types"]
        requirement_del = self.resolve_ChangeSet(deletion_model, self.REQ_DEL)

        tchange = self.tracker_change(deletion_model, snapshot)

        assert tchange.actions == [requirement_del, self.FOLDER_DEL]

    @pytest.mark.integtest
    def test_calculate_change_sets(
        self, deletion_model: capellambse.MelodyModel
    ) -> None:
        """Test ChangeSet on clean model for first migration run."""
        expected_change_set = copy.deepcopy(TEST_MODULE_CHANGE_2)
        expected_change_set[2] = self.resolve_ChangeSet(
            deletion_model, TEST_MODULE_CHANGE_2[2]
        )
        expected_change_set[3] = self.resolve_ChangeSet(
            deletion_model, TEST_MODULE_CHANGE_2[3]
        )

        change_set = calculate_change_set(
            deletion_model, TEST_CONFIG, TEST_SNAPSHOT_2
        )

        assert change_set == expected_change_set


@pytest.mark.integtest
class TestCalculateChangeSet(ActionsTest):
    """Integration tests for ``calculate_change_set``."""

    SKIP_MESSAGE = "Skipping module: MODULE-000"

    def test_missing_module_UUID_logs_InvalidTrackerConfig_error(
        self,
        clean_model: capellambse.MelodyModel,
        caplog: pytest.LogCaptureFixture,
    ) -> None:
        """Test that an invalid config logs an error."""
        config = copy.deepcopy(TEST_CONFIG)
        del config["modules"][0]["uuid"]  # type:ignore[misc]
        message = (
            "The given tracker configuration is missing 'uuid' of the target "
            "RequirementsModule"
        )

        with caplog.at_level(logging.ERROR):
            calculate_change_set(clean_model, config, TEST_SNAPSHOT)

        assert caplog.messages[0] == f"{self.SKIP_MESSAGE}\n{message}"

    def test_missing_module_logs_MissingRequirementsModule_error(
        self,
        clean_model: capellambse.MelodyModel,
        caplog: pytest.LogCaptureFixture,
    ) -> None:
        """Test that a model w/o module raises MissingRequirementsModule."""
        del clean_model.la.requirement_modules[0]
        message = (
            f"No RequirementsModule with UUID '{TEST_REQ_MODULE_UUID}' "
            f"in {clean_model.info!r}"
        )

        with caplog.at_level(logging.ERROR):
            calculate_change_set(clean_model, TEST_CONFIG, TEST_SNAPSHOT)

        assert caplog.messages[0] == f"{self.SKIP_MESSAGE}\n{message}"<|MERGE_RESOLUTION|>--- conflicted
+++ resolved
@@ -95,7 +95,6 @@
         with pytest.raises(change.MissingRequirementsModule):
             self.tracker_change(clean_model, TEST_SNAPSHOT[0])
 
-<<<<<<< HEAD
     def test_init_on_missing_module_id_raises_InvalidSnapshotModule(
         self, clean_model: capellambse.MelodyModel
     ) -> None:
@@ -105,21 +104,6 @@
         with pytest.raises(actiontypes.InvalidSnapshotModule):
             self.tracker_change(clean_model, snapshot)
 
-    def test_calculate_change_set_continues_on_InvalidTrackerConfig(
-        self, clean_model: capellambse.MelodyModel
-    ) -> None:
-        config = copy.deepcopy(TEST_CONFIG)
-        del config["modules"][0]["capella-uuid"]  # type: ignore[misc]
-
-        calculate_change_set(clean_model, config, TEST_SNAPSHOT)
-
-    def test_calculate_change_set_continues_on_MissingRequirementsModule(
-        self, clean_model: capellambse.MelodyModel
-    ) -> None:
-        del clean_model.la.requirement_modules[0]
-
-        calculate_change_set(clean_model, TEST_CONFIG, TEST_SNAPSHOT)
-
     def test_calculate_change_set_continues_on_InvalidSnapshotModule(
         self, clean_model: capellambse.MelodyModel
     ) -> None:
@@ -129,8 +113,6 @@
         with pytest.raises(actiontypes.InvalidSnapshotModule):
             self.tracker_change(clean_model, snapshot)
 
-=======
->>>>>>> 6949aed7
 
 class TestCreateActions(ActionsTest):
     """UnitTests for all methods requesting creations."""
@@ -440,7 +422,7 @@
     ) -> None:
         """Test that an invalid config logs an error."""
         config = copy.deepcopy(TEST_CONFIG)
-        del config["modules"][0]["uuid"]  # type:ignore[misc]
+        del config["modules"][0]["capella-uuid"]  # type:ignore[misc]
         message = (
             "The given tracker configuration is missing 'uuid' of the target "
             "RequirementsModule"
