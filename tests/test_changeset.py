--- conflicted
+++ resolved
@@ -115,13 +115,8 @@
         """
         del clean_model.la.requirement_modules[0]
 
-<<<<<<< HEAD
         with pytest.raises(change.MissingCapellaModule):
-            self.tracker_change(clean_model, TEST_SNAPSHOT[0])
-=======
-        with pytest.raises(change.MissingRequirementsModule):
             self.tracker_change(clean_model, TEST_SNAPSHOT["modules"][0])
->>>>>>> 35a1d95d
 
     def test_init_on_missing_module_id_raises_InvalidSnapshotModule(
         self, clean_model: capellambse.MelodyModel
@@ -657,7 +652,7 @@
         self, clean_model: capellambse.MelodyModel
     ) -> None:
         """Test that an invalid AttributeDefinition will not prohibit."""
-        snapshot = copy.deepcopy(TEST_SNAPSHOT[0])
+        snapshot = copy.deepcopy(TEST_SNAPSHOT["modules"][0])
         missing_enumdt = "Release"
         del snapshot["data_types"][missing_enumdt]  # type: ignore[attr-defined]
         tconfig = TEST_CONFIG["modules"][0]
