--- conflicted
+++ resolved
@@ -1,18 +1,6 @@
 # SPDX-FileCopyrightText: Copyright DB Netz AG and the capella-rm-bridge contributors
 # SPDX-License-Identifier: Apache-2.0
 
-<<<<<<< HEAD
-# yaml-language-server: $schema=../../../rm_bridge/changeset/snapshot_input.schema.json
-- id: project/space/example title
-  long_name: example title
-  data_types: # Enumeration Data Type Definitions
-    Type:
-      - Unset
-      - Functional
-    Release:
-      - Feature Rel. 1
-      - Feature Rel. 2
-=======
 # yaml-language-server: $schema=../../../capella_rm_bridge/changeset/snapshot_input.schema.json
 metadata:
   tool: RM Tool Version
@@ -24,12 +12,10 @@
     data_types: # Enumeration Data Type Definitions
       Type:
         - Unset
-        - Folder
         - Functional
       Release:
         - Feature Rel. 1
         - Feature Rel. 2
->>>>>>> 35a1d95d
 
     requirement_types: # WorkItemTypes
       system_requirement:
@@ -65,32 +51,6 @@
         text: <p>Test Description</p>
         type: system_requirement # WorkItemType ID NOT name
 
-<<<<<<< HEAD
-      children: # Folder b/c non-empty children
-        - id: REQ-002
-          long_name: Function Requirement
-          text: ...
-          type: system_requirement
-          attributes: # Fields
-            Capella ID: R-FNC-00001 # name, value pair
-            Type: [Functional] # values in a list for enum fields
-            Release:
-              - Feature Rel. 1
-              - Feature Rel. 2
-            Submitted at: 2022-06-30 17:07:18.664000+02:00 # datetime.datetime for dates
-        - id: REQ-003
-          long_name: Kinds
-          type: software_requirement
-          children:
-            - id: REQ-004
-              long_name: Kind Requirement
-              type: stakeholder_requirement
-              attributes:
-                Capella ID: R-FNC-00002
-=======
-        attributes:
-          Type: [Folder] # artifact from CODEBEAMER and cleaned in RM Bridge
-
         children: # Folder b/c non-empty children
           - id: REQ-002
             long_name: Function Requirement
@@ -106,12 +66,9 @@
           - id: REQ-003
             long_name: Kinds
             type: software_requirement
-            attributes:
-              Type: [Folder]
             children:
               - id: REQ-004
                 long_name: Kind Requirement
                 type: stakeholder_requirement
                 attributes:
-                  Capella ID: R-FNC-00002
->>>>>>> 35a1d95d
+                  Capella ID: R-FNC-00002