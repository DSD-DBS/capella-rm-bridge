--- conflicted
+++ resolved
@@ -23,17 +23,6 @@
 CACHEKEY_REQTYPE_IDENTIFIER = "-3"
 
 REQ_TYPE_NAME = "Requirement"
-<<<<<<< HEAD
-ATTRIBUTE_VALUE_CLASS_MAP: cabc.Mapping[
-    str, tuple[type, act.Primitive | None]
-] = {
-    "String": (str, ""),
-    "Enum": (list, list[str]()),
-    "Date": (datetime.datetime, None),
-    "Integer": (int, 0),
-    "Float": (float, 0.0),
-    "Boolean": (bool, False),
-=======
 _ATTR_BLACKLIST = frozenset({("Type", "Folder")})
 _ATTR_VALUE_DEFAULT_MAP: cabc.Mapping[str, type] = {
     "String": str,
@@ -42,7 +31,6 @@
     "Integer": int,
     "Float": float,
     "Boolean": bool,
->>>>>>> 90bd06a3
 }
 
 
@@ -108,9 +96,8 @@
         self._location_changed = set[RMIdentifier]()
         self._req_deletions = {}
 
-<<<<<<< HEAD
         try:
-            self.req_module = self.reqfinder.find_reqmodule(
+            self.req_module = self.reqfinder.reqmodule(
                 config["uuid"], config.get("external-id")
             )
         except KeyError as error:
@@ -122,14 +109,6 @@
         if self.req_module is None:
             LOGGER.error("Skipping tracker: %s", config["uuid"])
             raise MissingRequirementsModuleError("")
-=======
-        self.req_module = self.reqfinder.reqmodule(
-            config["capella-uuid"], config["external-id"]
-        )
-        if self.req_module is None:
-            LOGGER.error("Skipping module: %s", self.config["external-id"])
-            raise KeyError
->>>>>>> 90bd06a3
 
         self.reqt_folder = self.reqfinder.reqtypesfolder_by_identifier(
             CACHEKEY_TYPES_FOLDER_IDENTIFIER, below=self.req_module
@@ -315,11 +294,7 @@
         item: act.AttributeDefinition | act.EnumAttributeDefinition,
         req_type_id: str,
     ) -> dict[str, t.Any]:
-<<<<<<< HEAD
-        r"""Return a action for creating ``AttributeDefinition`` \s.
-=======
         r"""Return an action for creating ``AttributeDefinition``\ s.
->>>>>>> 90bd06a3
 
         In case of an ``AttributeDefinitionEnumeration`` requires
         ``name`` of possibly promised ``EnumerationDataTypeDefinition``.
@@ -383,7 +358,6 @@
                 )
                 break
 
-<<<<<<< HEAD
             req_type_id = RMIdentifier(req_type_id)
             req_type = self.requirement_types[req_type_id]
             if name in req_type["attributes"]:
@@ -392,16 +366,6 @@
                         name, value, req_type_id
                     )
                 )
-=======
-        reqtype = self.reqfinder.reqtype_by_identifier(
-            CACHEKEY_REQTYPE_IDENTIFIER
-        )
-        if reqtype is None:
-            rt_suffix = f"{REQ_TYPE_NAME} {CACHEKEY_REQTYPE_IDENTIFIER}"
-            req_type_ref = decl.Promise(f"RequirementType {rt_suffix}")
-        else:
-            req_type_ref = decl.UUIDReference(reqtype.uuid)
->>>>>>> 90bd06a3
 
         base: dict[str, t.Any] = {
             "long_name": item["long_name"],
@@ -414,7 +378,9 @@
             base["attributes"] = attributes
 
         if req_type_id:
-            reqtype = self.reqfinder.find_reqtype_by_identifier(req_type_id)
+            reqtype = self.reqfinder.reqtype_by_identifier(
+                req_type_id, below=self.reqt_folder
+            )
             if reqtype is None:
                 base["type"] = decl.Promise(f"RequirementType {req_type_id}")
             else:
@@ -467,11 +433,7 @@
         capellambse.extension.reqif.BooleanValueAttribute
         capellambse.extension.reqif.EnumerationValueAttribute
         """
-<<<<<<< HEAD
-        builder = self.patch_faulty_attribute_value(name, value, req_type_id)
-=======
-        builder = self.check_attribute_value_is_valid(name, value)
->>>>>>> 90bd06a3
+        builder = self.check_attribute_value_is_valid(name, value, req_type_id)
         deftype = "AttributeDefinition"
         values: list[decl.UUIDReference | decl.Promise] = []
         if builder.deftype == "Enum":
@@ -489,14 +451,9 @@
 
                 values.append(ev_ref)
 
-<<<<<<< HEAD
         attr_def_id = f"{name} {req_type_id}"
-        definition = self.reqfinder.find_attribute_definition_by_identifier(
-            attr_def_id, below=self.reqt_folder
-=======
-        definition = self.reqfinder.attribute_definition_by_long_name(
-            deftype, name, below=self.reqt_folder
->>>>>>> 90bd06a3
+        definition = self.reqfinder.attribute_definition_by_identifier(
+            deftype, attr_def_id, below=self.reqt_folder
         )
         if definition is None:
             definition_ref = decl.Promise(f"{deftype} {attr_def_id}")
@@ -509,30 +466,16 @@
             builder.key: values or builder.value,
         }
 
-<<<<<<< HEAD
-    def patch_faulty_attribute_value(
+    def check_attribute_value_is_valid(
         self, name: str, value: str | list[str], req_type_id: RMIdentifier
     ) -> AttributeValueBuilder:
-        """Swap value with faulty type with definition's default value."""
-        reqtype = self.requirement_types[req_type_id]
-        deftype = reqtype["attributes"][name]["type"]  # TODO Raise Exception
-        type, default_value = ATTRIBUTE_VALUE_CLASS_MAP[deftype]
-        pvalue: act.Primitive | None
-        if deftype == "Enum":
-            defined_values = self.data_type_definitions[name]
-            is_faulty = not value or not isinstance(value, type)
-            pvalue = defined_values[:1] if is_faulty else value
-=======
-    def check_attribute_value_is_valid(
-        self, name: str, value: str | list[str]
-    ) -> AttributeValueBuilder:
         """Raise a if ."""
-        deftype = self.definitions[name]["type"]
+        reqtype_attr_defs = self.requirement_types[req_type_id]["attributes"]
+        deftype = reqtype_attr_defs[name]["type"]
         matches_type = isinstance(value, _ATTR_VALUE_DEFAULT_MAP[deftype])
         if deftype == "Enum":
             options = self.data_type_definitions[name]
             is_faulty = not matches_type or not set(value) & set(options)
->>>>>>> 90bd06a3
             key = "values"
         else:
             is_faulty = not matches_type
@@ -875,19 +818,13 @@
         """
         reqtype_id = RMIdentifier(req.type.identifier)
         try:
-<<<<<<< HEAD
-            identifier = f"{name} {req.type.identifier}"
-            attrdef = self.reqfinder.find_attribute_definition_by_identifier(
-                identifier, req.type
+            builder = self.check_attribute_value_is_valid(
+                name, value, reqtype_id
+            )
+            attrdef = self.reqfinder.attribute_definition_by_identifier(
+                builder.deftype, f"{name} {req.type.identifier}", req.type
             )
             attr = req.attributes.by_definition(attrdef, single=True)
-            builder = self.patch_faulty_attribute_value(
-                name, value, reqtype_id
-            )
-=======
-            attr = req.attributes.by_definition.long_name(name, single=True)
-            self.check_attribute_value_is_valid(name, value)
->>>>>>> 90bd06a3
             if isinstance(attr, reqif.EnumerationValueAttribute):
                 assert isinstance(value, list)
                 differ = set(attr.values.by_long_name) != set(value)
@@ -976,11 +913,7 @@
 
 def _compare_simple_attributes(
     req: reqif.RequirementsModule | WorkItem,
-<<<<<<< HEAD
     item: dict[str, t.Any] | act.WorkItem | act.RequirementType,
-=======
-    item: dict[str, t.Any] | act.WorkItem,
->>>>>>> 90bd06a3
     filter: cabc.Iterable[str],
 ) -> dict[str, t.Any]:
     """Return a diff dictionary about changed attributes.
@@ -1037,23 +970,4 @@
         else:
             update = overrides[key]
 
-<<<<<<< HEAD
-        source[key] = update
-    return source
-
-
-def _get_reqtype_identifier(name: str) -> str:
-    """Return an identifier for a given ``RequirementType`` name."""
-    length = 5
-    pieces = list[str]()
-    for piece in name.split(" "):
-        pieces.append(piece[:length].upper())
-        length -= 1
-
-        if length <= 3:
-            break
-
-    return "".join(pieces)
-=======
-        source[key] = update
->>>>>>> 90bd06a3
+        source[key] = update