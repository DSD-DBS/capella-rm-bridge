# SPDX-FileCopyrightText: Copyright DB Netz AG and the capella-rm-bridge contributors
# SPDX-License-Identifier: Apache-2.0

"""Main entry point into the RM Bridge Bot."""
from __future__ import annotations

import collections.abc as cabc
import logging
import pathlib
import sys
import typing as t

import capellambse
import click
import yaml
from capellambse import decl

from capella_rm_bridge import changeset

from . import auditing

CHANGE_FOLDER_PATH = pathlib.Path("change-sets")
CHANGE_FILENAME = "change-set.yaml"
CHANGE_HISTORY_PATH = pathlib.Path("change.history")
COMMIT_MSG_PATH = pathlib.Path("commit-message.txt")
ERROR_PATH = pathlib.Path("change-errors.txt")
LOGGER = logging.getLogger(__name__)


def create_errors_statement(errors: cabc.Iterable[str]) -> str:
    """Return a commit message for errors from the ``ChangeSet`` calc."""
    return "\n".join(errors)


def write_change_set(change: str, module: dict[str, t.Any]) -> pathlib.Path:
    """Create a change-set.yaml underneath the change-sets folder."""
    CHANGE_FOLDER_PATH.mkdir(parents=True, exist_ok=True)
    mid = module["id"].replace("/", "~")
    path = CHANGE_FOLDER_PATH / f"{mid}-{CHANGE_FILENAME}"
    if path.is_file():
        path.unlink(missing_ok=True)

    path.write_text(change, encoding="utf8")
    LOGGER.info("Change-set file %s written.", str(path))
    return path


@click.command()
@click.option(
    "-c",
    "--config",
    "conffile",
    type=click.File(encoding="utf8"),
    required=True,
    help="Configuration file",
)
@click.option(
    "-s",
    "--snapshot",
    "snapshotfile",
    type=click.File(encoding="utf8"),
    required=True,
    help="Snapshot file of RM content to migrate.",
)
@click.option(
    "-n",
    "--dry-run",
    is_flag=True,
    default=False,
    help="Prohibit writing model modifications and output commit message to "
    "stdout.",
)
@click.option(
    "--push",
    is_flag=True,
    default=False,
    help="Push made model modifications back to the remote.",
)
@click.option(
    "--pull/--no-pull",
    is_flag=True,
    default=True,
    help="Pull the latest changes from remote.",
)
@click.option(
    "--force",
    is_flag=True,
    default=False,
    help="If a non RequirementModule-error was encountered only the object "
    "and all related objects will be skipped. Intact objects will still be "
    "synchronized",
)
@click.option(
    "--gather-logs/--no-gather-logs",
    is_flag=True,
    default=True,
    help="Gather logging messages, instead of printing them on events "
    "immediatly.",
)
@click.option(
    "--save-change-history/--no-save-change-history",
    is_flag=True,
    default=True,
    help="Export summarizing report of all changes into a .history file. "
    "Implies --gather-logs.",
)
@click.option(
    "--save-error-log/--no-save-error-log",
    is_flag=True,
    default=True,
    help="Export all errors during ChangeSet calculation into a .log file.",
)
@click.option(
    "--verbose", "-v", count=True, help="Show logging entries on info-level."
)
def main(
    conffile: t.TextIO,
    snapshotfile: t.TextIO,
    dry_run: bool,
    push: bool,
    pull: bool,
    force: bool,
    gather_logs: bool,
    save_change_history: bool,
    save_error_log: bool,
    verbose: bool,
) -> None:
    """RM Bridge synchronization CLI.

    ░█▀▀░█▀▀░▀█▀░░░░░░░░░█▀▄░█▀▄░░░█▀█░█▀▀░▀█▀░▀▀█░░░█▀█░█▀▀
    ░▀▀█░█▀▀░░█░░░░▄▄▄░░░█░█░█▀▄░░░█░█░█▀▀░░█░░▄▀░░░░█▀█░█░█
    ░▀▀▀░▀▀▀░░▀░░░░░░░░░░▀▀░░▀▀░░░░▀░▀░▀▀▀░░▀░░▀▀▀░░░▀░▀░▀▀▀

    This is the command-line-interface for the RM Bridge synchronization
    of requirements managed in an external Requirements Management Tool
    to Capella.
    """
    if save_change_history:
        gather_logs = True

    if verbose == 1:
        logging.basicConfig(level=logging.INFO)
    elif verbose >= 2:
        logging.basicConfig(level=logging.DEBUG)
    else:
        logging.basicConfig(level=logging.WARNING)

    config = yaml.safe_load(conffile)
    params = config["model"]
    if "git" in config["model"]["path"]:
        params["update_cache"] = pull

    model = capellambse.MelodyModel(**params)

    snapshot = yaml.safe_load(snapshotfile)
    reporter = auditing.RMReporter(model)
    for module, tconfig in zip(snapshot["modules"], config["live-docs"]):
        change_set, errors = changeset.calculate_change_set(
            model,
            tconfig,
            module,
            force=force,
            gather_logs=gather_logs,
        )

        if change_set:
            change = decl.dump(change_set)
            change_path = write_change_set(change, module)
            with auditing.ChangeAuditor(model) as changed_objs:
                decl.apply(model, change_path)

            reporter.store_change(
                changed_objs, module["id"], module["category"]
            )

    if force or not errors:
        commit_message = reporter.create_commit_message(snapshot["metadata"])
        print(commit_message)
        if reporter.store and not dry_run:
            model.save(
                push=push, commit_msg=commit_message, push_options=["skip.ci"]
            )

    if errors:
        error_statement = create_errors_statement(errors)
        print(error_statement)
        if save_error_log:
            ERROR_PATH.write_text(error_statement, encoding="utf8")
            LOGGER.info("Change-errors file %s written.", ERROR_PATH)
        sys.exit(1)
<<<<<<< HEAD
=======
    else:
        commit_message = reporter.create_commit_message(snapshot["metadata"])
        COMMIT_MSG_PATH.write_text(commit_message, encoding="utf8")
        print(commit_message)
        if reporter.store and not dry_run:
            model.save(push=push, commit_msg=commit_message)
>>>>>>> 35a1d95d

    report = reporter.get_change_report()
    if report and save_change_history:
        CHANGE_HISTORY_PATH.write_text(report, encoding="utf8")
        LOGGER.info("Change-history file %s written.", CHANGE_HISTORY_PATH)
    else:
        print(report)


if __name__ == "__main__":
    main()  # pylint: disable=no-value-for-parameter<|MERGE_RESOLUTION|>--- conflicted
+++ resolved
@@ -188,15 +188,6 @@
             ERROR_PATH.write_text(error_statement, encoding="utf8")
             LOGGER.info("Change-errors file %s written.", ERROR_PATH)
         sys.exit(1)
-<<<<<<< HEAD
-=======
-    else:
-        commit_message = reporter.create_commit_message(snapshot["metadata"])
-        COMMIT_MSG_PATH.write_text(commit_message, encoding="utf8")
-        print(commit_message)
-        if reporter.store and not dry_run:
-            model.save(push=push, commit_msg=commit_message)
->>>>>>> 35a1d95d
 
     report = reporter.get_change_report()
     if report and save_change_history:
